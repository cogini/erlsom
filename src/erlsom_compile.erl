%%% Copyright (C) 2006 - 2008 Willem de Jong
%%%
%%% This file is part of Erlsom.
%%%
%%% Erlsom is free software: you can redistribute it and/or modify
%%% it under the terms of the GNU Lesser General Public License as 
%%% published by the Free Software Foundation, either version 3 of 
%%% the License, or (at your option) any later version.
%%%
%%% Erlsom is distributed in the hope that it will be useful,
%%% but WITHOUT ANY WARRANTY; without even the implied warranty of
%%% MERCHANTABILITY or FITNESS FOR A PARTICULAR PURPOSE.  See the
%%% GNU Lesser General Public License for more details.
%%%
%%% You should have received a copy of the GNU Lesser General Public 
%%% License along with Erlsom.  If not, see 
%%% <http://www.gnu.org/licenses/>.
%%%
%%% Author contact: w.a.de.jong@gmail.com


%%% Version history:
%%% 22-04-2009: fixed bug in processing of import inside include - see
%%%             comment marked 20090422.

%%% ===================================================================
%%% Translates the XSD into the model used by erlsom_parse.
%%% ===================================================================

%% transform the xsd (in record form, as delivered by erlsom!) into
%% the model required by erlsom.
%%
%% - import (and parse) imported XSDs (adding them to the list of 
%%   types)
%% - perform some additional checks on the validity of the XSD
%% - add sequence numbers and element counts 
%% - add names to the types that include the prefix and the 'path'
%% - groups and 'anonymous sequences' have to be 'linked in' by 
%%   providing alternatives ('real' = false).
%% - 'anonymous' sequences have to get a (unique) name
%% - a top level element ('_document') has to be added to includes
%%   alternatives for all globally declared elements
%% - special treatment is necessary for choices where (some or all) 
%%   alternatives have the same type: otherwise it will not be possible
%%   to recognise from the result which alternative was selected. For 
%%   the moment this is only implented for 'text' alternatives.

%% Ideally it should also take care of:
%% - attribute groups
%% - 'extends'


%% The first pass puts all types and elements into lists. Locally 
%% defined types ('russian doll design') are given names that reflect 
%% the fact that they are local, in order to avoid name conflicts (and 
%% they are explicitly marked as local, to avoid including then in the 
%% '_model' element).

%% result of pass1:
%% 
%% types are distinguished from elements, because only elements can be
%% used as 'root' of the XML document.

-module(erlsom_compile).
-record(p1acc, {
   tps = [],       %% types
   attGrps = [],   %% attributeGroups
   atts = [],      %% global Attributes
   seqCnt = 0,     %% sequence counter, make unique names
   tns,            %% target namespace
   efd,            %% element form default
   afd,            %% attribute form default
   nsp,            %% namespacePrefix
   nss,            %% namespaces ([#namespace{}])
   strict = true :: boolean(), %% additional type checking/conversion
   includeFun,     %% function to find included XSDs
   includeDirs,    %% directories to look for XSDs
   includeFiles,   %% tuples {Namespace, Prefix, Location}
   %% or {Namespace, Prefix, Schema}, where 
   %% Schema is a parsed XSD (used to parse WSDLs
   %% with multiple XSDs).
   imported = [],  %% a list of imported namespaces, to prevent
   %% getting into a loop when there are circular 
   %% refernces.
   path = []}).    %% path


-export([compile/2]).
-export([compile_parsed_xsd/2]).
-export([compile_parsed_xsd/3]).

-include("erlsom.hrl").
-include("erlsom_parse.hrl").
-include("erlsom_compile.hrl").

-import('erlsom_lib', [minMax/1]).

%% debug(Text) -> io:format("compile - ~p\n", [Text]).

%% debugTypes([]) ->
  %% ok;
%% debugTypes([Type = #typeInfo{typeName= Name}|T]) ->
  %% %% debug(Name),
  %% case Name of
    %% "P:speak.class" -> debug(Name), debug(Type#typeInfo.elements);
    %% "P:speak" -> debug(Name), debug(Type#typeInfo.elements);
    %% _ -> ok
  %% end,
  %% debugTypes(T).

compile(Xsd, Options) ->
  compile_internal(Xsd, Options, false).

compile_parsed_xsd(ParsedXsd, Options) ->
  compile_internal(ParsedXsd, Options, true).

%% This is slightly messy: xsd can either be a parsed xsd or not. If it isn't, then it still has
%% to be parsed. 
compile_internal(Xsd, Options, Parsed) ->
  Namespaces = case lists:keysearch('namespaces', 1, Options) of
                 {value, {_, Namesp}} -> 
                   lists:map(fun translateNs/1, Namesp);
                 _ -> []
               end,
  Prefix = case lists:keysearch('prefix', 1, Options) of
             {value, {_, Pf}} -> Pf;
             _ -> undefined
           end,
  TypePrefix = case lists:keysearch('type_prefix', 1, Options) of
             {value, {_, TPf}} -> TPf;
             _ -> ""
           end,
  GroupPrefix = case lists:keysearch('group_prefix', 1, Options) of
             {value, {_, GPf}} -> GPf;
             _ -> ""
           end,
  ElementPrefix = case lists:keysearch('element_prefix', 1, Options) of
             {value, {_, EPf}} -> EPf;
             _ -> ""
           end,
  IncludeFun = case lists:keysearch('include_fun', 1, Options) of
                 {value, {_, If}} -> If;
                 _ -> fun erlsom_lib:findFile/4
               end,
  IncludeDirs1 = case lists:keysearch('include_dirs', 1, Options) of
                   {value, {_, Id}} -> Id;
                   _ -> []
                 end,
  IncludeDirs2 = case lists:keysearch('dir_list', 1, Options) of
                   {value, {_, Dl}} -> Dl;
                   _ -> []
                 end,
  IncludeAnyAttribs = case lists:keysearch('include_any_attribs', 1, Options) of
                   {value, {_, false}} -> false;
                   _ -> true
                 end,
  ValueFun = case lists:keysearch('value_fun', 1, Options) of
               {value, {_, VFun}} -> 
                 VFun;
               _ -> 
                 %% default: do't modify the values
                 skip
             end,
  %% The 'dir_list' option is included here for backwards compatibility.
  CombinedDirs = IncludeDirs1 ++ IncludeDirs2,
  IncludeDirs = case CombinedDirs of
                  [] -> ["."];
                  CombinedDirs -> CombinedDirs
                end,
  IncludeFiles = case lists:keysearch('include_files', 1, Options) of
                   {value, {_, Files}} -> Files;
                   _ -> []
                 end,

  Strict = proplists:get_value(strict, Options, true),
  %% the 'already_imported' option is necessary in case the imports
  %% are in separate XSDs that refer to each other. This happens 
  %% for example in the Salesforce WSDL (in a circular way).
  %% Since we still need to know the prefix, this is a list
  %% [{Uri, Prefix}].
  AlreadyImported = proplists:get_value('already_imported', Options, []),
  put(erlsom_typePrefix, TypePrefix),
  put(erlsom_groupPrefix, GroupPrefix),
  put(erlsom_elementPrefix, ElementPrefix),
  %% first we translate to an intermediate format, in a final pass we will add
  %% things like sequence numbers and element counts.
  Ns = [#ns{prefix="xsd", uri="http://www.w3.org/2001/XMLSchema", efd = qualified} | Namespaces],
  ParsingResult = case Parsed of
                    false -> erlsom_parseXsd:parseXsd(Xsd, Ns);
                    _ -> Xsd
                  end,
  case ParsingResult of
    {error, _Message} -> ParsingResult;
    ParsedXsd -> compile_parsed_xsd(ParsedXsd, Prefix, Ns, IncludeFun, IncludeDirs, IncludeFiles,
                                   IncludeAnyAttribs, ValueFun, AlreadyImported, Strict)
  end.

defaultValueFun() ->
  fun(Value, _Acc) -> {Value, Value} end.

      
%% obsolete
compile_parsed_xsd(ParsedXsd, Prefix, Namespaces) ->
  compile_parsed_xsd(ParsedXsd, Prefix, Namespaces, fun erlsom_lib:findFile/4, ["."], [], true, defaultValueFun(), [], false).

compile_parsed_xsd(ParsedXsd, Prefix, Namespaces, IncludeFun, IncludeDirs, IncludeFiles,
<<<<<<< HEAD
                  IncludeAnyAttribs, ValueFun, AlreadyImported, Strict) ->
  %% InfoRecord will contain some information required along the way
=======
                  IncludeAnyAttribs, ValueFun, AlreadyImported) ->
>>>>>>> e1818f9a
  TargetNs = ParsedXsd#schemaType.targetNamespace,
  Efd = map_efd(ParsedXsd#schemaType.elementFormDefault),
  case Prefix of
    undefined -> 
      Pf1 = "",
      Pf2 = undefined;
    _ -> 
      Pf1 = Prefix ++ ":",
      Pf2 = Prefix
  end,
  case TargetNs of
    undefined -> 
      Nsp = "",
      Nss = Namespaces;
    _ ->
      case lists:keyfind(TargetNs, #ns.uri, Namespaces) of
        false ->
          Nsp = Pf1,
          Nss = [#ns{prefix = Pf2, uri = TargetNs, efd = Efd} | Namespaces];
        #ns{prefix = Pf} = KnownNs ->
          case Pf of 
            undefined -> Nsp = "";
            _ -> Nsp = Pf ++ ":"
          end,
          Nss = lists:keystore(TargetNs, #ns.uri, Namespaces,  KnownNs#ns{efd = Efd})
      end
  end,
  ImportedNs = [Uri || {Uri, _} <- AlreadyImported],
  %% Here we are introducing #ns{} records with no value for efd. They 
  %% will be removed later on... (clean_up fucntion, see below).
  ImportedNsMapping = [#ns{prefix = P, uri = U} || {U, P} <- AlreadyImported],
  %ToBeImportedNsMapping = [#ns{prefix = P, uri = U} || {U, P, _} <- IncludeFiles],
  Acc = #p1acc{tns = TargetNs,
               includeFun = IncludeFun,
               includeDirs = IncludeDirs,
	       includeFiles = IncludeFiles,
               strict = Strict,
	       efd = ParsedXsd#schemaType.elementFormDefault, 
	       afd = ParsedXsd#schemaType.attributeFormDefault, 
	       nsp = Nsp,
	       nss = Nss ++ ImportedNsMapping, %  ++ ToBeImportedNsMapping
               imported = ImportedNs},
  case catch transform(ParsedXsd, Acc) of
    {error, Message} -> {error, Message};
    {'EXIT', Message} -> throw({'EXIT', Message});
    IntermediateResult -> 
      case catch erlsom_pass2:secondPass(IntermediateResult#p1acc.tps,
					 #schemaInfo{targetNamespace = IntermediateResult#p1acc.tns,
						     namespaces = clean_up(IntermediateResult#p1acc.nss),
						     atts = IntermediateResult#p1acc.atts,
						     attGrps = IntermediateResult#p1acc.attGrps,
                                                     strict = Strict,
                                                     include_any_attrs = IncludeAnyAttribs,
                                                     value_fun = ValueFun}) of
	 {error, Message} -> {error, Message};
         {'EXIT', Message} -> throw({'EXIT', Message});
	 FinalResult -> {ok, FinalResult}
      end
  end.

clean_up(Namespaces) ->
  %% filter out namespace records that do not heva efd set. 
  [Ns || #ns{efd = Efd} = Ns <- Namespaces, Efd /= undefined].


%% -record(schemaType, {targetNamespace, elementFormDefault, elements}).
transform(#schemaType{elements=Elements, imports=Impts}, 
          Acc = #p1acc{}) ->
  %% transorm element and types etc.
  %% in TransformedTypes the top-level types have to be recognisable somehow.
  Acc2 = processImports(Impts, Acc),
  transformTypes(Elements, Acc2).

processImports(undefined, Acc) ->
  Acc;
processImports([], Acc) ->
  Acc;
processImports([#annotationType{} | Tail], Acc) ->
  processImports(Tail, Acc);
%% processImports([#importType{schemaLocation="http://www.w3.org/2001/xml.xsd"} | Tail], Acc) ->
  %% %% no need to import this.
  %% processImports(Tail, Acc);
processImports([#importType{namespace="http://www.w3.org/XML/1998/namespace",
                            schemaLocation = undefined} | Tail], Acc) ->
  %% no need to import this.
  processImports(Tail, Acc);
processImports([Impt = #importType{namespace = Ns} | Tail], 
               Acc = #p1acc{includeDirs = Dirs,
                            includeFun = InclFun,
                            includeFiles = InclFiles,
                            nss = Namespaces,
                            imported = Imported}) ->
  case lists:member(Ns, Imported) of
    true ->
      %% only import a namespace once
      processImports(Tail, Acc);
    _ ->
      %% read file
      {Xsd, Prefix1} = InclFun(Ns,
                              Impt#importType.schemaLocation,
                              InclFiles,
                              Dirs),
      Prefix = case Prefix1 of
                 undefined ->
                   erlsom_lib:findPrefix2(Ns, Namespaces);
                 _ -> Prefix1
               end,
      ParsedGrammar = case Xsd of
                        #schemaType{} -> 
                          Xsd;
                        _ -> 
                          erlsom_parseXsd:parseXsd(Xsd, Acc#p1acc.nss)
                      end,
      Acc2 = combineInfo(ParsedGrammar, Acc, Prefix),
      Acc2a = Acc2#p1acc{nsp = case Prefix of
                                 undefined -> "";
                                 "" -> "";
                                 _ -> Prefix ++ ":"
                               end,
                         imported= [Ns | Imported]},
      %% transform (recursively)
      Acc3 = transform(ParsedGrammar, Acc2a),
      %%% why copy everything again? Why not use Acc3?
      Acc4 = Acc#p1acc{tps = Acc3#p1acc.tps,
                       seqCnt = Acc3#p1acc.seqCnt,
                       attGrps = Acc3#p1acc.attGrps,
                       nss = Acc3#p1acc.nss,
                       atts = Acc3#p1acc.atts,
                       imported = Acc3#p1acc.imported},
      %% processImports(Tail, transform(ParsedGrammar, Acc3)).
      processImports(Tail, Acc4)
  end;
processImports([#includeType{schemaLocation = undefined} | Tail], Acc) ->
  processImports(Tail, Acc);
processImports([Impt = #includeType{} | Tail], Acc = #p1acc{includeDirs = Dirs,
                                                           includeFun = InclFun,
                                                           nsp = Prefix}) ->
  {Xsd, _Prefix} = InclFun(undefined,
                          Impt#includeType.schemaLocation,
			  [],
                          Dirs),
  %% debug("Parse imported file"),
  ParsedGrammar = erlsom_parseXsd:parseXsd(Xsd, Acc#p1acc.nss),
  % TODO: do we need 'combine info' for includes???
  % Acc2 = combineInfo(ParsedGrammar, Acc, Prefix),
  Acc2 = Acc,
  %% transform (recursively)
  Acc3 = transform(ParsedGrammar, Acc2),
  Acc4 = Acc#p1acc{tps = Acc3#p1acc.tps,
                   nsp = Prefix,
                   seqCnt = Acc3#p1acc.seqCnt,
                   attGrps = Acc3#p1acc.attGrps,
                   nss = Acc3#p1acc.nss, %% 20090422: added this line to make
                                         %% namespaces known. 
                   atts = Acc3#p1acc.atts},
  processImports(Tail, Acc4);
processImports([#redefineType{schemaLocation = Location,
                                     elements = Redefines} | Tail], 
               Acc = #p1acc{includeDirs = Dirs, includeFun = InclFun, nsp = Prefix, nss = Namespaces}) ->
  {Xsd, _Prefix} = InclFun(undefined,
                          Location,
			  [],
                          Dirs),
  %% debug("Parse imported/redefined file, location = " ++ Location),
  ParsedGrammar = erlsom_parseXsd:parseXsd(Xsd, Acc#p1acc.nss),
  Acc2 = Acc#p1acc{tps = [], attGrps = [], atts = []},
  %% transform (recursively)
  Acc3 = (#p1acc{tps = ImportedTypes} = transform(ParsedGrammar, Acc2)),
  #p1acc{tps = TypesToRedefine} = transformTypes(Redefines, Acc2),
  %% TODO : deal with attribute groups
  Types2 = replaceElements(ImportedTypes, ImportedTypes, TypesToRedefine, Namespaces),
  Acc4 = Acc#p1acc{tps = Acc#p1acc.tps ++ Types2,
                   nsp = Prefix,
                   seqCnt = Acc#p1acc.seqCnt,
                   attGrps = Acc#p1acc.attGrps ++ Acc3#p1acc.attGrps,
                   atts = Acc#p1acc.atts ++ Acc3#p1acc.atts},
  %% debugTypes(Acc4#p1acc.tps),
  processImports(Tail, Acc4).

replaceElements(ImportedTypes, Types, TypesToRedefine, Namespaces) ->
  %% returns the imported types with redefinitions applied
  replaceElements(ImportedTypes, Types, TypesToRedefine, [], Namespaces).

replaceElements(_ImportedTypes, [], _Elements, Acc, _Namespaces) ->
  Acc;
replaceElements(ImportedTypes, [Original = #typeInfo{typeName= Name, typeType = TypeT} | Tail], 
                TypesToRedefine, #p1acc{strict=Strict} = Acc, Namespaces)
  when TypeT /= globalElementRefOnly ->
  case lists:keysearch(Name, #typeInfo.typeName, TypesToRedefine) of
    {value, RedefinedType = #typeInfo{extends = undefined}} -> 
      replaceElements(ImportedTypes, Tail, TypesToRedefine, [RedefinedType | Acc], Namespaces);
    {value, Redefined = #typeInfo{base = Base, anyAttr = AnyAttr, elements = Elemts, attributes = Attrs}} -> 
      RedefinedType = 
        case erlsom_lib:searchBase(erlsom_lib:makeTypeRef(Base, Namespaces, Strict), ImportedTypes) of
          {value, #typeInfo{elements = BaseEls, attributes = BaseAttrs, 
                            anyAttr = BaseAnyAttr, extends = Base2}} ->
            NewAnyAttr = if BaseAnyAttr == undefined -> AnyAttr; true -> BaseAnyAttr end,
            Redefined#typeInfo{elements = erlsom_lib:emptyListIfUndefined(BaseEls) ++ 
                                            erlsom_lib:emptyListIfUndefined(Elemts), 
                               attributes = BaseAttrs ++ Attrs,  
                               anyAttr = NewAnyAttr,
                               extends = Base2};
          _Else ->
            throw({error, "Base type not found: " ++ erlsom_lib:makeTypeRef(Base, Namespaces, Strict)})
        end,
      replaceElements(ImportedTypes, Tail, TypesToRedefine, [RedefinedType | Acc], Namespaces);
    _ ->
      replaceElements(ImportedTypes, Tail, TypesToRedefine, [Original | Acc], Namespaces)
  end;
replaceElements(ImportedTypes, [Original = #typeInfo{} | Tail], 
                TypesToRedefine, Acc, Namespaces) ->
  replaceElements(ImportedTypes, Tail, TypesToRedefine, [Original | Acc], Namespaces).
    
%% Deals with targetNamespace and 'elementFormDefault' setting. 
%% information from this schema is combined with info from a potential 'parent' XSD. 
combineInfo(#schemaType{targetNamespace=Tns, elementFormDefault=Efd, 
                        attributeFormDefault = Afd}, 
            Acc = #p1acc{tns=TnsParent, efd = _EfdParent,
                         afd = _AfdParent, nss = Namespaces},
            Prefix) ->
   Acc#p1acc{tns = if 
                      Tns == undefined -> TnsParent; 
                      true -> Tns
                   end,
             efd = if 
                      %% what is right???
                      %% Efd == undefined -> EfdParent;
                      true -> Efd
                    end,
             afd = if 
                      %% what is right???
                      %% Efd == undefined -> EfdParent;
                      true -> Afd
                    end,
             nss = if 
                      Tns == undefined -> Namespaces;
                      true -> 
                        set_efd(Namespaces, Tns, map_efd(Efd), Prefix)
                   end}.

%% set the efd element (elementFormDefault)
%% This is messy - the point is not to overwrite the Prefix if it exists.
set_efd(Namespaces, Uri, Efd, Prefix) ->
  case lists:keyfind(Uri, #ns.uri, Namespaces) of
    #ns{} = Record ->
      lists:keyreplace(Uri, #ns.uri, Namespaces, Record#ns{efd = Efd});
    false ->
      lists:keystore(Uri, #ns.uri, Namespaces,  #ns{prefix=Prefix, uri=Uri, efd = Efd})
  end.

%% globalElementType
%% -record(globalElementType, {name, type, simpleOrComplex}).
transformTypes([#globalElementType{name=Name, type=undefined, simpleOrComplex=SorC,
                                   substitutionGroup = SubstGroup}| Tail],
                Acc = #p1acc{tps = ResultSoFar, nsp = Prefix, tns = Tns, nss = Nss}) ->
   SubstitutionGroup = case SubstGroup of 
                         undefined -> undefined;
                         _ -> erlsom_lib:makeElementRef(SubstGroup, Nss)
                       end,
   case SorC of 
      #localSimpleTypeType{} ->
        ThisType = #typeInfo{typeName= erlsom_lib:makeElementName(Name, Prefix), global = true
              ,         typeRef = "##string"
              ,         substitutionGroup = SubstitutionGroup
              ,         typeType = globalElementRefOnly},
         transformTypes(Tail, Acc#p1acc{tps = [ThisType | ResultSoFar]});
      #localComplexTypeType{} ->
        {Type, Acc2} = translateLocalComplexType(SorC, Acc#p1acc{path = Name ++ "/"}),
        ResultSoFar2 = Acc2#p1acc.tps,
        Type2 = Type#typeInfo{typeName= erlsom_lib:makeElementName(Name, Prefix), global = true, 
                              substitutionGroup = SubstitutionGroup,
                              typeType = globalElement},
        transformTypes(Tail, Acc2#p1acc{path = [], tps = [Type2 | ResultSoFar2]});
      undefined ->
        AnyInfo = #anyInfo{prCont = "lax", ns = "##any"}, 
        Element = #elementInfo{alternatives=[#alternative{tag="#any", type="any", real=true, anyInfo = AnyInfo}], 
                               min=1, max=1}, 
        ThisType = #typeInfo{typeName = erlsom_lib:makeElementName(Name, Prefix), global = true
                   ,         elements = [Element]
                   ,         substitutionGroup = SubstitutionGroup
                   ,         anyAttr = translateAnyAttrValue(default, Tns)
                   ,         typeType = globalElement},
        transformTypes(Tail, Acc#p1acc{tps = [ThisType | ResultSoFar]})
   end;

transformTypes(undefined, Acc) ->
  Acc;

transformTypes([#globalElementType{name=Name, type=Type, simpleOrComplex=undefined,
                                   substitutionGroup = SubstGroup}| Tail],
                Acc = #p1acc{tps = ResultSoFar, nsp = Prefix, nss = Nss, strict=Strict}) ->
   ThisType = #typeInfo{typeName= erlsom_lib:makeElementName(Name, Prefix), global = true
              ,         typeRef = erlsom_lib:makeTypeRef(Type, Nss, Strict)
              ,         substitutionGroup = case SubstGroup of 
                                              undefined -> undefined;
                                              _ -> erlsom_lib:makeElementRef(SubstGroup, Nss)
                                            end
              ,         typeType = globalElementRefOnly},
   transformTypes(Tail, Acc#p1acc{tps = [ThisType | ResultSoFar]});

transformTypes([#globalComplexTypeType{name=Name, model=Model, attributes=Attributes, anyAttribute=AnyAttr, mixed = Mixed} |
                Tail],
                Acc = #p1acc{nsp = Prefix, tns = Tns}) ->
  Path = Name ++ "/",
  if 
    (Model == undefined) and (Mixed == true) ->
      Element = #elementInfo{alternatives=[#alternative{tag="#text", type="##string", real=false}], min=0, max=1}, 
      Type = #typeInfo{elements = [Element], seqOrAll = text}, 
      Acc2 = Acc#p1acc{path = Path};
    true ->
      {Type, Acc2} = translateComplexTypeModel(Model, Acc#p1acc{path = Path})
  end,
  %{Type, Acc2} = translateComplexTypeModel(Model, Acc#p1acc{path = Path}),
  TheAttributes = Type#typeInfo.attributes ++ translateAttributes(Attributes, Acc2),
  AnyAttrValue = if 
                    AnyAttr /= undefined -> translateAnyAttrValue(AnyAttr, Tns);
	            true -> Type#typeInfo.anyAttr
		 end,
  ResultSoFar = Acc2#p1acc.tps,
  Type2 = Type#typeInfo{typeName= erlsom_lib:makeTypeName(Name, Prefix), global = true, 
                        attributes=TheAttributes,
			anyAttr = AnyAttrValue,
                        mixed = if Mixed -> Mixed; true -> Type#typeInfo.mixed end, 
                        typeType = type},
  transformTypes(Tail, Acc2#p1acc{path = [], tps = [Type2 | ResultSoFar]});

%%-record(globalSimpleTypeType, {name, annotation, model}).
%% TODO: better would be to avoid getting the 'any' stuff in the 
%% translation of the XSD alltogether.
%% transformTypes([#globalSimpleTypeType{name=Name, model=undefined}| Tail],
transformTypes([#globalSimpleTypeType{name=Name}| Tail],
                Acc = #p1acc{tps = ResultSoFar, nsp = Prefix}) ->
   Type = #typeInfo{typeName = erlsom_lib:makeTypeName(Name, Prefix), typeRef = "##string", global = false, 
                            typeType = simpleType},
   transformTypes(Tail, Acc#p1acc{tps = [Type | ResultSoFar]});

%%-record(groupDefType, {name, annotation, model}).
transformTypes([GroupDef = #groupDefType{}| Tail], Acc) ->
   {Type, Acc2} = transformGroupDef(GroupDef, Acc),
   ResultSoFar = Acc2#p1acc.tps,
   transformTypes(Tail, Acc2#p1acc{tps = [Type | ResultSoFar]});

%% -record(attributeGroupDefType, {id, name, annotation, attributes, anyAttribute}).
transformTypes([#attributeGroupDefType{name=Name, attributes=Atts, anyAttribute = AnyAttr}|Tail], 
                Acc = #p1acc{nsp = Prefix, tns = Tns}) ->
  %% parse the attributes
  AttGrp = #attGrp{name= Prefix ++ Name, atts = translateAttributes(Atts, Acc),
                   anyAttr = translateAnyAttrValue(AnyAttr, Tns)},
  ResultSoFar = Acc#p1acc.attGrps,
  transformTypes(Tail, Acc#p1acc{attGrps = [AttGrp | ResultSoFar]});

%% -record(globalAttributeType, {elInfo, name, type, use, model}).
transformTypes([#globalAttributeType{name=Name, type=Type, use = Use} |Tail], 
                Acc = #p1acc{nsp = Prefix}) ->
  Att = #attrib{name = Prefix ++ Name, type=Type, optional=Use},
  ResultSoFar = Acc#p1acc.atts,
  transformTypes(Tail, Acc#p1acc{atts = [Att | ResultSoFar]});

transformTypes([#annotationType{}|Tail], Acc) ->
  transformTypes(Tail, Acc);

transformTypes([], Acc = #p1acc{tps = Types}) ->
  Acc#p1acc{tps = lists:reverse(Types)}.

makeNewType(Name, Model, Acc = #p1acc{nsp = Prefix}) ->
   Path = Name ++ "/",
   {Type, Acc2} = translateComplexTypeModel(Model, Acc#p1acc{path = Path}),
   {Type#typeInfo{typeName= erlsom_lib:makeTypeName(Name, Prefix), global = false, typeType = type}, Acc2}.

%%-record(groupDefType, {name, annotation, model}).
transformGroupDef(#groupDefType{name=Name, model=Model}, 
                  Acc = #p1acc{nsp = Prefix}) ->
   Path = Name ++ "/",
   {Type, Acc2} = translateComplexTypeModel(Model, Acc#p1acc{path = Path}),
   {Type#typeInfo{typeName= erlsom_lib:makeGroupName(Name, Prefix), global = false, typeType = type}, Acc2}.


%% -record(localComplexTypeType, {annotation, model, attributes, anyAttribute}).
translateLocalComplexType(#localComplexTypeType{model=Model, attributes=Attributes, anyAttribute=AnyAttr, mixed = Mixed},
                          Acc = #p1acc{tns = Tns}) ->
  if 
    (Model == undefined) and (Mixed == true) ->
      Element = #elementInfo{alternatives=[#alternative{tag="#text", type="##string", real=false}], min=0, max=1}, 
      Type = #typeInfo{elements = [Element], seqOrAll = text}, 
      Acc2 = Acc;
    true ->
      {Type, Acc2} = translateComplexTypeModel(Model, Acc)
  end,
  TheAttributes = Type#typeInfo.attributes ++ translateAttributes(Attributes, Acc2),
  AnyAttrValue = case Type#typeInfo.anyAttr of 
                   undefined -> translateAnyAttrValue(AnyAttr, Tns);
                   Value -> Value %% in theory it could be defined both in the localComplexType and 
                                  %% in its 'model' - no idea what that would mean. For now assume 
                                  %% that the 'model' has the last word.
                 end,
  {Type#typeInfo{attributes = TheAttributes, global = false, anyAttr = AnyAttrValue, 
                 mixed = if Mixed -> Mixed; true -> Type#typeInfo.mixed end}, Acc2#p1acc{seqCnt = 0}}. 
   %% global = false???

%% -record(anyAttributeType, {elInfo, id, namespace, processContents, annotation}).
translateAnyAttrValue(undefined, _) ->
  undefined;
translateAnyAttrValue(default, _) ->
  %% TODO: set tns (and use it)
  #anyAttr{prCont = "lax", ns = "any"};
translateAnyAttrValue(#anyAttributeType{namespace = Ns, processContents = Pc}, Tns) ->
%% -record(anyAttr, {prCont, ns}).
  #anyAttr{prCont = Pc, ns = Ns, tns = Tns}.


%% -record(simpleContentType, {annotation, model}).
%% -record(extensionType, {annotation, attributes, anyAttribute}).
%% This is a bit weird - see it as a hook to do something else with the simpleContentType
translateSimpleContentTypeModel(#simpleContentType{model=#extensionType{attributes=Attributes, anyAttribute = AnyAttr}}, 
                                Acc = #p1acc{tns = Tns}) ->
   TheAttributes = translateAttributes(Attributes, Acc),
   AnyAttrValue = translateAnyAttrValue(AnyAttr, Tns),
   {TheAttributes, AnyAttrValue};
translateSimpleContentTypeModel(#simpleContentType{model=#restrictionType{attributes=Attributes, anyAttribute = AnyAttr}}, 
                                Acc = #p1acc{tns = Tns}) ->
   TheAttributes = translateAttributes(Attributes, Acc),
   AnyAttrValue = translateAnyAttrValue(AnyAttr, Tns),
   {TheAttributes, AnyAttrValue};
translateSimpleContentTypeModel(#simpleContentType{}, _Acc) ->
   {[], undefined}.

translateAttributes(undefined, _Acc) ->
  [];

translateAttributes(Attributes, Acc) ->
  translateAttributes(Attributes, Acc, []).

translateAttributes([Attribute | Tail], Acc, ResultSoFar) ->
  translateAttributes(Tail, Acc, [translateAttribute(Attribute, Acc) | ResultSoFar]);
 
translateAttributes([], _Acc, ResultSoFar) ->
  lists:reverse(ResultSoFar).

%% -record(localAttributeType, {name, type, use, model}).
translateAttribute(#localAttributeType{name=Name, type=Type, use=Use, ref=Ref,
                                       form=Form}, 
                   #p1acc{afd = Afd, nsp = Prefix}) ->
  Form2 = case Form of undefined -> Afd; _ -> Form end,
  #attrib{name = erlsom_lib:makeTag(Name, Prefix, Form2), type=Type, optional=Use, ref=Ref};

translateAttribute(GroupRef = #attributeGroupRefType{}, _Acc) ->
  GroupRef.

%% -record(sequenceType, {annotation, elements}).
%% returns {#typeInfo{}, #p1acc{}}
translateComplexTypeModel(undefined, Acc) ->
  {#typeInfo{elements = [], seqOrAll = sequence}, Acc};
% do not use a prefix on local types when unqualified is requested.
% maybe this logic needs to be pulled up into transformTypes?
translateComplexTypeModel(Model, Acc = #p1acc{efd="unqualified", nsp=Nsp})
   when Nsp /= "" ->
  {Model2, Acc2} = translateComplexTypeModel(Model, Acc#p1acc{nsp = ""}),
  {Model2, Acc2#p1acc{nsp = Nsp}};
translateComplexTypeModel(Sequence = #sequenceType{elements=Elements, minOccurs=Min, maxOccurs=Max},
                            %% Acc = #p1acc{seqCnt = Count, nsp = Prefix, path = Path, efd = Efd}) ->
                            Acc = #p1acc{seqCnt = Count, path = Path}) ->
  if 
    Min /= undefined; Max /= undefined ->
      %% create 1 element for the sequence (actuallly like a group), and a group-def-like type
      %% debug("sequence with mx > 0"),
      Count2 = Count + 1,
      Name = "SEQ" ++ integer_to_list(Count2),
      %% TypeName = erlsom_lib:makeTypeName(Name, Efd, Path, Prefix),
      {SeqType = #typeInfo{typeName = TN}, Acc2} = 
        makeNewType(Path ++ Name, Sequence#sequenceType{minOccurs = undefined, maxOccurs = undefined}, 
                                    Acc#p1acc{seqCnt = Count2}),
      Element = #elementInfo{alternatives=[#alternative{tag="##TODO", type= TN, real=false}], 
                     min=minMax(Min), max=minMax(Max)}, 
      ResultSoFar = Acc2#p1acc.tps,
      {#typeInfo{elements = [Element], seqOrAll = sequence, 
                 min = minMax(Min), max = minMax(Max)}, Acc2#p1acc{tps = [SeqType | ResultSoFar]}};
    true ->
      {Elements2, Acc2} = translateSequence(Elements, [], Acc),
      {#typeInfo{elements = Elements2, seqOrAll = sequence, 
                 min = minMax(Min), max = minMax(Max)}, Acc2}
  end;


%% special case for simpleContentType
translateComplexTypeModel(SCType = #simpleContentType{}, Acc = #p1acc{}) ->
  %% add a type for this element, with the attributes (if there are any).
  %% this will be a 'mixed' type: it will have a '#text' alternative
  Element = #elementInfo{alternatives=[#alternative{tag="#text", type="##string", real=false}], 
                                             min=0, max=1}, 
  {TheAttributes, AnyAttr} = translateSimpleContentTypeModel(SCType, Acc),
  {#typeInfo{elements = [Element], seqOrAll = text, attributes=TheAttributes, anyAttr = AnyAttr}, Acc};

translateComplexTypeModel(#complexContentType{model = Model, mixed = Mixed}, Acc) ->
  {Type, Acc2} = translateComplexTypeModel(Model, Acc),
  {Type#typeInfo{mixed = Mixed}, Acc2};

translateComplexTypeModel(#allType{elements=Elements, minOccurs=Min, maxOccurs=Max}, Acc) ->
  {Elements2, Acc2} = translateSequence(Elements, [], Acc),
  {#typeInfo{elements = Elements2, seqOrAll = all, 
             min = minMax(Min), max = minMax(Max)}, Acc2};

%% -record(anyType, {elInfo, any, minOccurs, maxOccurs, namespace, processContents}).
%% -record(anyInfo, {prCont, ns}). %% for any elements
%% -record(alt, {tag, tp, nxt = [], mn = 1, mx = 1, rl = true, anyInfo}).
translateComplexTypeModel(#anyType{minOccurs=Min, maxOccurs = Max, namespace = Ns, processContents = Pc}, 
                          Acc = #p1acc{tns = Tns}) ->
   AnyInfo = #anyInfo{prCont = case Pc of undefined -> "strict"; _ -> Pc end, 
                      ns = case Ns of undefined -> "##any"; _ -> Ns end,
                      tns = Tns}, 
   Elements = [#elementInfo{alternatives=[#alternative{tag="#any", type="any", real=true, anyInfo = AnyInfo}], 
                            min= minMax(Min), max= minMax(Max)}], 
   {#typeInfo{elements = Elements, seqOrAll = any}, Acc};
%% -record(groupRefType, {ref, minOccurs, maxOccurs}).
translateComplexTypeModel(#groupRefType{ref=Ref, minOccurs=Min, maxOccurs = Max}, Acc = #p1acc{nss = Nss}) ->
  Elements = [#elementInfo{alternatives=[#alternative{tag="##TODO", type=erlsom_lib:makeGroupRef(Ref, Nss), real=false}], 
                           min= minMax(Min), max= minMax(Max)}], 
  {#typeInfo{elements = Elements, seqOrAll = groupRef}, Acc};


%% -record(choiceType, {id, minOccurs, maxOccurs, alternatives}).
translateComplexTypeModel(#choiceType{minOccurs=Min, maxOccurs = Max, alternatives=Alternatives}, Acc) ->
  {TheAlternatives, Acc2} = translateAlternatives(Alternatives, [], Acc),
  Element = #elementInfo{alternatives=TheAlternatives, min=minMax(Min), max=minMax(Max)}, 
  {#typeInfo{elements = [Element], seqOrAll = choice}, Acc2};
  
  
%% -record(extensionTypeC, {base, annotation, model, attributes}).
translateComplexTypeModel(#extensionTypeC{base=Base, model = Model, attributes = Attributes, anyAttribute = AnyAttr}, 
                          Acc = #p1acc{tns = Tns}) ->
   {Type, Acc2} = translateComplexTypeModel(Model, Acc),
   TheAttributes = translateAttributes(Attributes, Acc),
   AnyAttrValue = translateAnyAttrValue(AnyAttr, Tns),
   %% add the relation to the type hierarchy
   {Type#typeInfo{extends = Base, attributes = TheAttributes, anyAttr = AnyAttrValue, base = Base}, Acc2};

%% -record(restrictionTypeC, {base, annotation, model, attributes}).
translateComplexTypeModel(#restrictionTypeC{base = Base, model = Model, attributes = Attributes, anyAttribute = AnyAttr}, 
                          Acc) ->
   {Type, Acc2} = translateComplexTypeModel(Model, Acc),
   TheAttributes = translateAttributes(Attributes, Acc),
   %% add the relation to the type hierarchy
   {Type#typeInfo{attributes = TheAttributes, anyAttr = AnyAttr, restricts = Base, base = Base}, Acc2}. 

translateAlternatives([Alternative | Tail], AlternativesSoFar, Acc) ->
  Path = Acc#p1acc.path,
  {TheAlternative, Acc2} = translateAlternative(Alternative, Acc),
  translateAlternatives(Tail, [TheAlternative | AlternativesSoFar], Acc2#p1acc{path = Path});

translateAlternatives([], AlternativesSoFar, Acc) ->
  %% if there is an "any" alternative, then there is no point in listing
  %% all the other alternatives.
  case findAnyAlternative(AlternativesSoFar) of
    {true, AnyAlternative} ->
      {[AnyAlternative], Acc};
    false ->
      {lists:reverse(AlternativesSoFar), Acc}
  end.

findAnyAlternative(Alternatives) ->
  case lists:filter(fun isAny/1, Alternatives) of
    [] ->
      false;
    [AnyAlternative |_] ->
      {true, AnyAlternative}
  end.

%% for now only consider elements that are truely wildcards, because they seem
%% to be the most common type and they are the easiest to deal with.
isAny(#alt{tag = '#any', anyInfo = #anyInfo{prCont = "lax", ns = "##any"}}) ->
  true;
isAny(_) ->
  false.

%% TODO: seqCnt should be passed from one element to the next, but not down into the
%% tree (it should be reset to 0) (the first sequence-in-sequnce should always have nr. 1).
%% -record(localElementType, {name, type, ref, minOccurs, maxOccurs, simpleOrComplex}).
translateSequence([LocalElement = #localElementType{} |Tail], ElementsSoFar, Acc) ->
  {Element, Acc2} = translateLocalElement(LocalElement, Acc),
  translateSequence(Tail, [Element | ElementsSoFar], Acc2);
translateSequence([ChoiceElement = #choiceType{} |Tail], ElementsSoFar, Acc) ->
  {Element, Acc2} = translateElement(ChoiceElement, Acc),
  translateSequence(Tail, [Element | ElementsSoFar], Acc2);
translateSequence([AnyElement = #anyType{} |Tail], ElementsSoFar, Acc) ->
  {Element, Acc2} = translateElement(AnyElement, Acc),
  translateSequence(Tail, [Element | ElementsSoFar], Acc2);
translateSequence([GroupElement = #groupRefType{} |Tail], ElementsSoFar, Acc) ->
  {Element, Acc2} = translateElement(GroupElement, Acc),
  translateSequence(Tail, [Element | ElementsSoFar], Acc2);
translateSequence([SequenceElement = #sequenceType{} | Tail], ElementsSoFar, Acc) ->
  {Element, Acc2} = translateSequenceInSequence(SequenceElement, Acc),
  translateSequence(Tail, [Element | ElementsSoFar], Acc2);

translateSequence(undefined, ElementsSoFar, Acc) ->
  {lists:reverse(ElementsSoFar), Acc};
translateSequence([], ElementsSoFar, Acc) ->
  {lists:reverse(ElementsSoFar), Acc}.
  
translateElement(#choiceType{minOccurs=Min, maxOccurs = Max, alternatives=Alternatives}, Acc) ->
  {TheAlternatives, Acc2} = translateAlternatives(Alternatives, [], Acc),
  Element = #elementInfo{alternatives=TheAlternatives, min=minMax(Min), max=minMax(Max)}, 
  {Element, Acc2};

translateElement(#anyType{minOccurs=Min, maxOccurs = Max, namespace = Ns, processContents = Pc}, 
                 Acc = #p1acc{tns = Tns}) ->
   AnyInfo = #anyInfo{prCont = case Pc of undefined -> "strict"; _ -> Pc end, 
                      ns = case Ns of undefined -> "##any"; _ -> Ns end,
                      tns = Tns}, 
  Element = #elementInfo{alternatives=[#alternative{tag="#any", type="any", real=true, anyInfo = AnyInfo}], min=minMax(Min), 
                         max=minMax(Max)}, 
  {Element, Acc};

translateElement(#groupRefType{ref=Ref, minOccurs=Min, maxOccurs = Max}, Acc = #p1acc{nss = Nss}) ->
  Element = #elementInfo{alternatives=[#alternative{tag="##TODO", type=erlsom_lib:makeGroupRef(Ref, Nss), real=false}], 
                           min=minMax(Min), max=minMax(Max)}, 
  {Element, Acc}.

translateSequenceInSequence(Sequence = #sequenceType{minOccurs=Min, maxOccurs=Max}, 
                            %% Acc = #p1acc{seqCnt = Count, nsp = Prefix, path = Path, efd = Efd}) ->
                            Acc = #p1acc{seqCnt = Count, path = Path}) ->
  %% sequence in sequence is like a group-ref. The sequence itself is the group.
  Count2 = Count + 1,
  Name = "SEQ" ++ integer_to_list(Count2),
  %% TypeName = erlsom_lib:makeTypeName(Name, Efd, Path, Prefix),
  {SeqType = #typeInfo{typeName = TN}, Acc2} = 
    makeNewType(Path ++ Name, Sequence#sequenceType{minOccurs = undefined, maxOccurs = undefined}, 
                                Acc#p1acc{seqCnt = Count2}),
  Element = #elementInfo{alternatives=[#alternative{tag="##TODO", type= TN, real=false}], 
                 min=minMax(Min), max=minMax(Max)}, 
  ResultSoFar = Acc2#p1acc.tps,
  {Element, Acc2#p1acc{tps = [SeqType | ResultSoFar], path = Path}}.

%% -record(elementInfo, {alternatives, min, max}).
%% -record(alternative, {tag, type, real}).
translateLocalElement(Element = #localElementType{minOccurs=Min, maxOccurs = Max, nillable=Nillable}, Acc) ->
  {Alternative, Acc2} = translateQuasiAlternative(Element, Acc),
  {#elementInfo{alternatives= [Alternative], min=minMax(Min), max=minMax(Max), nillable=Nillable}, Acc2}.

translateAlternative(#localElementType{type=undefined, ref=Ref, simpleOrComplex=undefined,
                                       minOccurs=Min, maxOccurs=Max}, Acc = #p1acc{nss = Nss}) when
  Ref /= undefined ->
  {#alternative{tag= erlsom_lib:makeTagFromRef(Ref, Nss), type=erlsom_lib:makeElementRef(Ref, Nss), real = true,
                min=minMax(Min), max=minMax(Max)}, Acc};

%% A child element exists - russian doll design
translateAlternative(#localElementType{name=Name, type=undefined, ref=undefined, simpleOrComplex=SorC,
                     minOccurs=Min, maxOccurs=Max, form=Form}, Acc = #p1acc{efd = Efd, nsp = Prefix, path = Path}) 
   when SorC /= undefined ->
   Form2 = case Form of undefined -> Efd; _ -> Form end,
   case SorC of 
      #localSimpleTypeType{} ->
         TypeRef = "##string",
         Acc3 = Acc;
      #localComplexTypeType{} ->
         {Type, Acc2} = translateLocalComplexType(SorC, Acc#p1acc{path= Path ++ Name ++ "/"}),
         ResultSoFar = Acc2#p1acc.tps,
         TypeRef = erlsom_lib:makeTypeName(Name, Form2, Path, Prefix),
         ThisType = Type#typeInfo{typeName= TypeRef, global = false, 
                                  typeType = localElement},
         Types = [ThisType | ResultSoFar],
         Acc3 = Acc2#p1acc{tps = Types}
   end,
   {#alternative{tag=erlsom_lib:makeTag(Name, Prefix, Efd), type=TypeRef, real = true, min=minMax(Min), 
                 max=minMax(Max)}, Acc3};

translateAlternative(#localElementType{name=Name, type=Type, ref=undefined, simpleOrComplex=undefined,
                                       minOccurs=Min, maxOccurs = Max, form = Form}, 
                     Acc = #p1acc{efd = Efd, nsp = Prefix, nss = Nss, strict=Strict}) ->
   Form2 = case Form of undefined -> Efd; _ -> Form end,
   {#alternative{tag=erlsom_lib:makeTag(Name, Prefix, Form2), type=erlsom_lib:makeTypeRef(Type, Nss, Strict), 
                 real = true, min=minMax(Min), max=minMax(Max)}, Acc};
%% -record(groupRefType, {ref, minOccurs, maxOccurs}).
translateAlternative(#groupRefType{ref=Ref, minOccurs=Min, maxOccurs=Max}, Acc = #p1acc{nss = Nss}) ->
  {#alternative{tag="##TODO", type=erlsom_lib:makeGroupRef(Ref, Nss), real=false, min=minMax(Min), max=minMax(Max)}, Acc};
translateAlternative(#anyType{minOccurs=_Min, maxOccurs = _Max, namespace = Ns, processContents = Pc}, Acc) ->
   AnyInfo = #anyInfo{prCont = case Pc of undefined -> "strict"; _ -> Pc end, 
                     ns = case Ns of undefined -> "##any"; _ -> Ns end}, 
  {#alternative{tag="#any", type="any", real=true, anyInfo = AnyInfo}, Acc};
translateAlternative(Sequence = #sequenceType{minOccurs=Min, maxOccurs=Max}, 
                     Acc = #p1acc{efd = Efd, nsp = Prefix, path = Path, seqCnt = Count}) ->
  Count2 = Count + 1,
  Name = "SEQ" ++ integer_to_list(Count2),
  TypeName = erlsom_lib:makeTypeName(Name, Efd, Path, Prefix),
  %% !! TODO: should minOccurs and maxOccurs be copied to the 
  %% alternative or to the new type?
  Alternative = #alternative{tag="##TODO", type=TypeName, real=false, 
                             min=minMax(Min), max=minMax(Max)}, 
  {SeqType, Acc2} = makeNewType(Path ++ Name, Sequence#sequenceType{minOccurs = undefined, maxOccurs = undefined}, 
                                Acc#p1acc{seqCnt = Count2}),
  ResultSoFar = Acc2#p1acc.tps,
  {Alternative, Acc2#p1acc{tps = [SeqType | ResultSoFar], path = Path}};

translateAlternative(Choice = #choiceType{minOccurs=Min, maxOccurs=Max}, 
                     Acc = #p1acc{efd = Efd, nsp = Prefix, path = Path, seqCnt = Count}) ->
  Count2 = Count + 1,
  Name = "CH" ++ integer_to_list(Count2),
  TypeName = erlsom_lib:makeTypeName(Name, Efd, Path, Prefix),
  Alternative = #alternative{tag="##TODO", type=TypeName, real=false, 
                             min=1, max=1}, 
  {ChoiceType, Acc2} = makeNewType(Path ++ Name, Choice#choiceType{minOccurs = Min, maxOccurs = Max}, 
                                   Acc#p1acc{seqCnt = Count2}),
  ResultSoFar = Acc2#p1acc.tps,
  {Alternative, Acc2#p1acc{tps = [ChoiceType | ResultSoFar], path = Path}}.

%% quasi alternative - outside a choice
translateQuasiAlternative(#localElementType{type=undefined, ref=Ref, simpleOrComplex=undefined}, 
                                            Acc = #p1acc{nss = Nss}) when Ref /= undefined ->
  {#alternative{tag= erlsom_lib:makeTagFromRef(Ref, Nss), type=erlsom_lib:makeElementRef(Ref, Nss), real = true}, Acc};
%% A child element exists - russian doll design
translateQuasiAlternative(#localElementType{name=Name, type=undefined, ref=undefined, simpleOrComplex=SorC,
                                            form=Form},
                          Acc = #p1acc{efd = Efd, nsp = Prefix, path = Path})
   when SorC /= undefined ->
   Form2 = case Form of undefined -> Efd; _ -> Form end,
   case SorC of 
      #localSimpleTypeType{} ->
         TypeRef = "##string",
         Acc3 = Acc;
      #localComplexTypeType{} ->
         {Type, Acc2} = translateLocalComplexType(SorC, Acc#p1acc{path= Path ++ Name ++ "/"}),
         ResultSoFar = Acc2#p1acc.tps,
         TypeRef = erlsom_lib:makeTypeName(Name, Form2, Path, Prefix),
         ThisType = Type#typeInfo{typeName= TypeRef, global = false, 
                                  typeType = localElement},
         Types = [ThisType | ResultSoFar],
         Acc3 = Acc2#p1acc{tps = Types}
   end,
   {#alternative{tag=erlsom_lib:makeTag(Name, Prefix, Efd), type=TypeRef, real = true}, Acc3#p1acc{path=Path}};
translateQuasiAlternative(#localElementType{name=Name, type=Type, ref=undefined, simpleOrComplex=undefined, form = Form}, 
                          Acc = #p1acc{efd = Efd, nsp = Prefix, nss = Nss, strict=Strict}) ->
   Form2 = case Form of undefined -> Efd; _ -> Form end,
   {#alternative{tag=erlsom_lib:makeTag(Name, Prefix, Form2), type=erlsom_lib:makeTypeRef(Type, Nss, Strict), real = true}, Acc}.
%% %% -record(groupRefType, {ref, minOccurs, maxOccurs}).
%% translateQuasiAlternative(#groupRefType{ref=Ref}, Acc = #p1acc{nss = Nss}) ->
%%   {#alternative{tag="##TODO", type=erlsom_lib:makeGroupRef(Ref, Nss), real=false}, Acc}.

%% used to process the old (deprecated) form to pass namespace info to the compiler.
%% each #ns{namespace, prefix} record has to be transated to {Namespace, Prefix, undefined}
%% translateNs(#ns{prefix = Prefix, uri = Ns}) ->
%%   {Ns, Prefix, undefined}.
%% TODO: sort this out - what is correct? 
translateNs({Uri, Prefix}) ->
  #ns{uri = Uri, prefix = Prefix};
translateNs(#ns{} = X) ->
  X.

map_efd(undefined) -> unqualified;
map_efd("unqualified") -> unqualified;
map_efd("qualified") -> qualified.<|MERGE_RESOLUTION|>--- conflicted
+++ resolved
@@ -204,12 +204,7 @@
   compile_parsed_xsd(ParsedXsd, Prefix, Namespaces, fun erlsom_lib:findFile/4, ["."], [], true, defaultValueFun(), [], false).
 
 compile_parsed_xsd(ParsedXsd, Prefix, Namespaces, IncludeFun, IncludeDirs, IncludeFiles,
-<<<<<<< HEAD
                   IncludeAnyAttribs, ValueFun, AlreadyImported, Strict) ->
-  %% InfoRecord will contain some information required along the way
-=======
-                  IncludeAnyAttribs, ValueFun, AlreadyImported) ->
->>>>>>> e1818f9a
   TargetNs = ParsedXsd#schemaType.targetNamespace,
   Efd = map_efd(ParsedXsd#schemaType.elementFormDefault),
   case Prefix of
