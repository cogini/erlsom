--- conflicted
+++ resolved
@@ -140,7 +140,6 @@
                  {value, {_, If}} -> If;
                  _ -> fun erlsom_lib:findFile/4
                end,
-<<<<<<< HEAD
   IncludeDirs1 = case lists:keysearch('include_dirs', 1, Options) of
                    {value, {_, Id}} -> Id;
                    _ -> []
@@ -155,12 +154,6 @@
                   [] -> ["."];
                   CombinedDirs -> CombinedDirs
                 end,
-=======
-  IncludeDirs = case lists:keysearch('include_dirs', 1, Options) of
-                 {value, {_, Id}} -> Id;
-                 _ -> ["."]
-               end,
->>>>>>> 5a17257a
   IncludeFiles = case lists:keysearch('include_files', 1, Options) of
                    {value, {_, Files}} -> Files;
                    _ -> Namespaces %% the two options are mutually exlclusive
