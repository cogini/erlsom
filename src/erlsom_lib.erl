--- conflicted
+++ resolved
@@ -51,11 +51,8 @@
          getUriFromQname/1,
          getTargetNamespaceFromXsd/1,
          removePrefixes/1, unique/1,
-<<<<<<< HEAD
          check_int/2,
-=======
          getTypeFromElement/2,
->>>>>>> e1818f9a
          getNamespacesFromModel/1, getPrefixFromModel/2]).
 
 -include("erlsom_compile.hrl").
